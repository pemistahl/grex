# Copyright © 2019-today Peter M. Stahl pemistahl@gmail.com
#
# Licensed under the Apache License, Version 2.0 (the "License");
# you may not use this file except in compliance with the License.
# You may obtain a copy of the License at
#
# http://www.apache.org/licenses/LICENSE-2.0
#
# Unless required by applicable law or agreed to in writing, software
# distributed under the License is distributed on an "AS IS" BASIS,
# WITHOUT WARRANTIES OR CONDITIONS OF ANY KIND, either expressed or implied.
# See the License for the specific language governing permissions and
# limitations under the License.

[package]
name = "grex"
version = "1.3.0"
authors = ["Peter M. Stahl <pemistahl@gmail.com>"]
description = """
grex generates regular expressions from user-provided test cases.
"""
homepage = "https://github.com/pemistahl/grex"
repository = "https://github.com/pemistahl/grex"
documentation = "https://docs.rs/grex"
license = "Apache-2.0"
readme = "README.md"
edition = "2018"
categories = ["command-line-utilities", "parsing"]
keywords = ["pattern", "regex", "regexp"]

[dependencies]
atty = { version = "0.2.14", optional = true }
itertools = "0.10.3"
lazy_static = "1.4.0"
ndarray = "0.15.4"
petgraph = {version = "0.6.0", default-features = false, features = ["stable_graph"]}
<<<<<<< HEAD
regex = "1.5.4"
structopt = { version = "0.3.26", optional = true }
=======
regex = "1.5.5"
structopt = "0.3.26"
>>>>>>> f9fba3f6
unic-char-range = "0.9.0"
unic-ucd-category = "0.9.0"
unicode-segmentation = "1.9.0"

[dev-dependencies]
assert_cmd = "2.0.4"
indoc = "1.0.4"
predicates = "2.1.1"
proptest = "1.0.0"
rstest = "0.12.0"
tempfile = "3.3.0"

[features]
default = ["cli"]
cli = ["atty", "structopt"]<|MERGE_RESOLUTION|>--- conflicted
+++ resolved
@@ -34,13 +34,8 @@
 lazy_static = "1.4.0"
 ndarray = "0.15.4"
 petgraph = {version = "0.6.0", default-features = false, features = ["stable_graph"]}
-<<<<<<< HEAD
-regex = "1.5.4"
+regex = "1.5.5"
 structopt = { version = "0.3.26", optional = true }
-=======
-regex = "1.5.5"
-structopt = "0.3.26"
->>>>>>> f9fba3f6
 unic-char-range = "0.9.0"
 unic-ucd-category = "0.9.0"
 unicode-segmentation = "1.9.0"
