--- conflicted
+++ resolved
@@ -15,11 +15,7 @@
 
 [package]
 name = "grex"
-<<<<<<< HEAD
-version = "1.4.6"
-=======
 version = "1.5.0"
->>>>>>> a3da0b14
 authors = ["Peter M. Stahl <pemistahl@gmail.com>"]
 description = """
 grex generates regular expressions from user-provided test cases.
